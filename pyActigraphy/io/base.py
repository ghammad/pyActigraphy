import pandas as pd
import numpy as np
import warnings

from pandas.tseries.frequencies import to_offset
from ..filters import FiltersMixin
<<<<<<< HEAD
from ..metrics import MetricsMixin
from ..reports import ActivityReport, create_sleep_report
=======
from ..metrics import MetricsMixin, _interval_maker
>>>>>>> 92284248
from ..sleep import SleepDiary, ScoringMixin, SleepBoutMixin


class BaseRaw(SleepBoutMixin, ScoringMixin, MetricsMixin, FiltersMixin):
    """Base class for raw data."""

    def __init__(
        self,
        name,
        uuid,
        format,
        axial_mode,
        start_time,
        period,
        frequency,
        data,
        light
    ):

        self.__name = name
        self.__display_name = name
        self.__uuid = uuid
        self.__format = format
        self.__axial_mode = axial_mode
        self.__start_time = start_time
        self.__period = period
        self.__frequency = frequency
        self.__data = data

        self.__light = light

        self.__mask_inactivity = False
        self.__inactivity_length = None
        self.__mask = None
        self.__exclude_if_mask = True

        self.__sleep_diary = None

    @property
    def name(self):
        r"""Study name as extracted from the raw file."""
        return self.__name

    @property
    def display_name(self):
        r"""Name to be used for display."""
        return self.__display_name

    @display_name.setter
    def display_name(self, value):
        self.__display_name = value

    @property
    def uuid(self):
        r"""UUID of the device used to acquire the data"""
        return self.__uuid

    @property
    def format(self):
        r"""Format of the raw data file (AWD,RPX,MTN,...)"""
        return self.__format

    @property
    def axial_mode(self):
        r"""Acquistion mode (mono-axial or tri-axial)"""
        return self.__axial_mode

    @property
    def start_time(self):
        r"""Start time of data acquistion as extracted from the raw file or
        specified by the user."""
        return self.__start_time

    @start_time.setter
    def start_time(self, value):
        self.__start_time = value

    @property
    def period(self):
        r"""Period of data acquistion as extracted from the raw file or
        specified by the user."""
        return self.__period

    @period.setter
    def period(self, value):
        self.__period = value

    @property
    def frequency(self):
        r"""Acquisition frequency as extracted from the raw file."""
        return self.__frequency

    @property
    def raw_data(self):
        r"""Indexed data extracted from the raw file."""
        return self.__data

    # TODO: @lru_cache(maxsize=6) ???
    @property
    def data(self):
        r"""Indexed data extracted from the raw file.
        If mask_inactivity is set to true, the `mask` is used
        to filter out inactive data.
        """
        if self.__data is None:
            return self.__data

        if self.mask_inactivity is True:
            if self.mask is not None:
                data = self.raw_data.where(self.mask > 0)
            else:
                warnings.warn(
                    (
                        'Mask inactivity set to True but no mask could be'
                        ' found.\n Please create a mask by using the '
                        '"create_inactivity_mask" function.'
                    ),
                    UserWarning
                )
                data = self.raw_data
        else:
            data = self.raw_data
        return data.loc[self.start_time:self.start_time+self.period]

    @property
    def raw_light(self):
        r"""Light measurement performed by the device"""
        return self.__light

    # TODO: @lru_cache(maxsize=6) ???
    @property
    def light(self):
        r"""Light measurement performed by the device"""
        return self.__light

    @property
    def mask_inactivity(self):
        r"""Switch to mask inactive data."""
        return self.__mask_inactivity

    @mask_inactivity.setter
    def mask_inactivity(self, value):
        self.__mask_inactivity = value

    @property
    def inactivity_length(self):
        r"""Length of the inactivity mask."""
        return self.__inactivity_length

    @inactivity_length.setter
    def inactivity_length(self, value):
        self.__inactivity_length = value
        # Discard current mask (will be recreated upon access if needed)
        self.mask = None
        # Set switch to False if None
        if value is None:
            self.mask_inactivity = False

    @property
    def mask(self):
        r"""Mask used to filter out inactive data."""
        if self.__mask is None:
            # Create a mask if it does not exist
            if self.inactivity_length is not None:
                self.create_inactivity_mask(self.inactivity_length)
                return self.__mask.loc[
                    self.start_time:self.start_time+self.period
                ]
            else:
                warnings.warn(
                    'Inactivity length set to None. Could not create a mask.',
                    UserWarning
                )
        else:
            return self.__mask.loc[self.start_time:self.start_time+self.period]

    @mask.setter
    def mask(self, value):
        self.__mask = value

    @property
    def exclude_if_mask(self):
        r"""Boolean to exclude partially masked data when resampling"""
        return self.__exclude_if_mask

    @exclude_if_mask.setter
    def exclude_if_mask(self, value):
        self.__exclude_if_mask = value

    def mask_fraction(self, start=None, stop=None):
        r"""Fraction of masked data"""
        return 1.-(
            self.mask.loc[start:stop].sum()/len(self.mask.loc[start:stop])
        )

    def mask_fraction_period(self, period='7D', verbose=False):
        r"""Mask fraction per consecutive periods"""

        # Compute consecutive intervals
        intervals = _interval_maker(self.data.index, period, verbose)

        results = [
            self.mask_fraction(start=time[0], stop=time[1])
            for time in intervals
        ]
        return results

    def length(self):
        r"""Number of data acquisition points"""
        return len(self.data)

    def time_range(self):
        r"""Range (in days, hours, etc) of the data acquistion period"""
        return (self.data.index[-1]-self.data.index[0])

    def duration(self):
        r"""Duration (in days, hours, etc) of the data acquistion period"""
        return self.frequency * self.length()

    def binarized_data(self, threshold):
        """Boolean thresholding of Pandas Series"""
        return pd.Series(
            np.where(self.data > threshold, 1, 0),
            index=self.data.index
        ).where(self.data.notna(), np.nan)

    # TODO: @lru_cache(maxsize=6) ???
    def resampled_data(self, freq, binarize=False, threshold=0):
        r"""Data resampled at the specified frequency.
        If mask_inactivity is True, the `mask` is used to filter inactive data.
        """
        if binarize is False:
            data = self.data
        else:
            data = self.binarized_data(threshold)

        if freq is None:
            return data
        elif to_offset(freq).delta < self.frequency:
            warnings.warn(
                'Resampling frequency lower than the acquisition'
                + ' frequency. Returning original data.',
                UserWarning
            )
            return data
        elif to_offset(freq).delta == self.frequency:
            return data

        resampled_data = data.resample(freq, origin='start').sum()
        if self.mask_inactivity is True:
            if self.mask is None:
                warnings.warn(
                    (
                        'Mask inactivity set to True but no mask could be'
                        ' found.\n Please create a mask by using the '
                        '"create_inactivity_mask" function.'
                    ),
                    UserWarning
                )
                return resampled_data
            elif self.exclude_if_mask:
                resampled_mask = self.mask.resample(freq, origin='start').min()
            else:
                resampled_mask = self.mask.resample(freq, origin='start').max()
            return resampled_data.where(resampled_mask > 0)
        else:
            return resampled_data

    # TODO: @lru_cache(maxsize=6) ???
    def resampled_light(self, freq):
        """Light measurement, resampled at the specified frequency.
        """
        light = self.light

        if to_offset(freq).delta <= self.frequency:
            warnings.warn(
                'Resampling frequency equal to or lower than the acquisition'
                + ' frequency. Returning original data.',
                UserWarning
            )
            return light
        else:
            return light.resample(freq, origin='start').sum()

    def read_sleep_diary(
            self,
            input_fname,
            header_size=2,
            state_index=dict(ACTIVE=2, NAP=1, NIGHT=0, NOWEAR=-1),
            state_colour=dict(
                NAP='#7bc043',
                NIGHT='#d3d3d3',
                NOWEAR='#ee4035'
            )
    ):
        r"""Reader function for sleep diaries.

        Parameters
        ----------
        input_fname: str
            Path to the sleep diary file.
        header_size: int
            Header size (i.e. number of lines) of the sleep diary.
            Default is 2.
        state_index: dict
            The dictionnary of state's indices.
            Default is ACTIVE=2, NAP=1, NIGHT=0, NOWEAR=-1.
        state_color: dict
            The dictionnary of state's colours.
            Default is NAP='#7bc043', NIGHT='#d3d3d3', NOWEAR='#ee4035'.
        """

        self.__sleep_diary = SleepDiary(
            input_fname=input_fname,
            start_time=self.start_time,
            periods=self.length(),
            frequency=self.frequency,
            header_size=header_size,
            state_index=state_index,
            state_colour=state_colour
        )

    @property
    def sleep_diary(self):
        """ :class:`SleepDiary` class instanciation."""
        return self.__sleep_diary

    @sleep_diary.setter
    def sleep_diary(self, value):
        self.__sleep_diary = value

    def create_activity_report(
        self,
        cut_points,
        labels=None,
        threshold=None,
        start_time=None,
        stop_time=None,
        oformat=None,
        verbose=False
    ):
        r"""Activity report.

        Create an activity report with aggregated statistics on activity levels
        and time spent between the specified cut-points.

        Parameters
        ----------
        cut_points: array
            Activity cut-points. If all the values are below 1, they are
            interpreted as percentiles of the activity counts. Lower
            (i.e -infinity count) and upper (i.e infinity count) boundaries are
            automatically added.
        labels: array, optional
            Labels for the intervals defined by the cut points.
            The number of labels should be N+1 for N cut-points.
            If set to None, the cut points are used to define the labels.
            Default is None.
        threshold: float, optional
            If not set to None, discard data below threshold before computing
            activity ranges.
            Default is None.
        start_time: str, optional
            If not set to None, discard data before start time,
            on a daily basis.
            Supported time string: 'HH:MM:SS'
            Default is None.
        stop_time: str, optional
            If not set to None, discard data after stop time, on a daily basis.
            Supported time string: 'HH:MM:SS'
            Default is None.
        oformat: str, optional
            Output format. Available formats: 'minute' or 'timedelta'.
            If set to 'minute', the result is in number of minutes.
            If set to 'timedelta', the result is a pd.Timedelta.
            If set to None, the result is in number of epochs.
            Default is None.
        verbose: bool, optional
            If set to True, print out info about the cut points.
            Default is False.
        """
        # Create activity report
        self.__activity_report = ActivityReport(self.data, cut_points, labels)
        # Fill the activity report
        self.__activity_report.fit(
            threshold=threshold,
            start_time=start_time,
            stop_time=stop_time,
            oformat=oformat,
            verbose=verbose
        )
        # Reset and rename index
        self.__activity_report.results.reset_index(inplace=True)
        self.__activity_report.results.rename(
            columns={'index': 'activity level'}, inplace=True
        )

        # Add recording name
        self.__activity_report.results.loc[:, 'ID'] = self.display_name

    @property
    def activity_report(self):
        r"""Activity report accessor"""
        # self.__activity_report.results.name = self.name
        return self.__activity_report.pretty_results()

    def create_sleep_report(
        self,
        states=['NIGHT'],
        state_scoring={'NIGHT': 1},
        convert_td_to_num_min=True,
        verbose=False,
        scoring_algo='Scripps',
        *args,
        **kwargs
    ):
        r"""Sleep report.

        Create an sleep report using the periods reported in the sleep diary as
        periods of interest.

        Parameters
        ----------
        states: list
            List of types of periods of interest. Should match the types
            reported in the sleep diary file.
        state_scoring: dict
            Expected scores from the sleep algorithm for the states of
            interest.
        convert_dt_to_num_min: bool, optional
            If set to True, all durations are reported in minutes instead of
            pd.Timedelta.
        verbose: bool, optional
            If set to True, print out info about periods found in the sleep
            diary.
            Default is False.
        scoring_algo: str, optional
            Sleep/wake scoring algorithm to use.
            Default is 'Scripps'.
        *args
            Variable length argument list passed to the scoring algorithm.
        **kwargs
            Arbitrary keyword arguments passed to the scoring algorithm.
        """

        # Check if sleep diary is available
        if self.sleep_diary is None:
            warning_msg = (
                'The sleep diary is None. '
                'Please run the "read_sleep_diary" function.'
            )
            print(warning_msg)
            return None

        # Retrieve sleep scoring function dynamically by name
        sleep_algo = getattr(self, scoring_algo)

        # Sleep scoring
        scoring = sleep_algo(*args, **kwargs)

        # Create sleep report
        self.__sleep_report = create_sleep_report(
            self.sleep_diary,
            scoring,
            states=states,
            state_scoring=state_scoring,
            convert_td_to_num_min=convert_td_to_num_min,
            verbose=verbose,
        )

    @property
    def sleep_report(self):
        r"""Sleep report accessor"""
        self.__sleep_report.name = self.name
        return self.__sleep_report<|MERGE_RESOLUTION|>--- conflicted
+++ resolved
@@ -4,12 +4,8 @@
 
 from pandas.tseries.frequencies import to_offset
 from ..filters import FiltersMixin
-<<<<<<< HEAD
-from ..metrics import MetricsMixin
+from ..metrics import MetricsMixin, _interval_maker
 from ..reports import ActivityReport, create_sleep_report
-=======
-from ..metrics import MetricsMixin, _interval_maker
->>>>>>> 92284248
 from ..sleep import SleepDiary, ScoringMixin, SleepBoutMixin
 
 
